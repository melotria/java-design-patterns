--- conflicted
+++ resolved
@@ -131,13 +131,9 @@
         <module>promise</module>
         <module>page-object</module>
         <module>event-asynchronous</module>
-<<<<<<< HEAD
         <module>queue-load-leveling</module>
-  </modules>
-=======
         <module>object-mother</module>
     </modules>
->>>>>>> faa29f80
 
     <dependencyManagement>
         <dependencies>
